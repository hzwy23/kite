--- conflicted
+++ resolved
@@ -92,11 +92,8 @@
 	Deregister KiteAction = "DEREGISTER"
 )
 
-<<<<<<< HEAD
-=======
 // Token is the type of the struct given to a Kite in order to authenticate
 // itself to the remote Kite.
->>>>>>> 5ce72227
 type Token struct {
 	Key string
 	TTL int
